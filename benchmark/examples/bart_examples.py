import argparse

import arviz as az
import matplotlib.pyplot as plt
import numpy as np
import pandas as pd
import pymc as pm
import pymc_bart as pmb


RANDOM_SEED = 8457


def test_propensity(args):
    nhefs_df = pd.read_csv(pm.get_data("nhefs.csv"))

    X = nhefs_df.astype("float64").copy()
    y = nhefs_df["outcome"].astype("float64")
    t = nhefs_df["trt"].astype("float64")
    X = X.drop(["trt", "outcome"], axis=1)

    coords = {"coeffs": list(X.columns), "obs": range(len(X))}
    with pm.Model(coords=coords) as model_ps:
        X_data = pm.MutableData("X", X)
        t_data = pm.MutableData("t", t)

        mu = pmb.BART("mu", X, t, m=args.trees)
        p = pm.Deterministic("p", pm.math.invprobit(mu))

        t_pred = pm.Bernoulli("t_pred", p=p, observed=t_data, dims="obs")

        idata = pm.sample(
            tune=args.tune,
            draws=args.draws,
            step=[
                pmb.PGBART([mu], batch=tuple(args.batch), num_particles=args.particles)
            ],
            random_seed=RANDOM_SEED,
        )


def test_bikes(args):
    bikes = pd.read_csv(pm.get_data("bikes.csv"))
    X = bikes[["hour", "temperature", "humidity", "workingday"]]
    Y = bikes["count"]

    with pm.Model() as model_bikes:
        alpha = pm.Exponential("alpha", 1.0)
        mu = pmb.BART("mu", X, np.log(Y), m=args.trees)
        y = pm.NegativeBinomial("y", mu=pm.math.exp(mu), alpha=alpha, observed=Y)

        idata = pm.sample(
            tune=args.tune,
            draws=args.draws,
            step=[
                pmb.PGBART([mu], batch=tuple(args.batch), num_particles=args.particles)
            ],
            random_seed=RANDOM_SEED,
        )


def test_coal(args):
    coal = np.loadtxt(pm.get_data("coal.csv"))

    # discretize data
    years = int(coal.max() - coal.min())
    bins = years // 4
    hist, x_edges = np.histogram(coal, bins=bins)
    # compute the location of the centers of the discretized data
    x_centers = x_edges[:-1] + (x_edges[1] - x_edges[0]) / 2
    # xdata needs to be 2D for BART
    x_data = x_centers[:, None]
    # express data as the rate number of disaster per year
    y_data = hist

    with pm.Model() as model_coal:
        mu = pmb.BART("mu", X=x_data, Y=np.log(y_data), m=args.trees)
        exp_mu = pm.Deterministic("exp_mu", pm.math.exp(mu))
        y_pred = pm.Poisson("y_pred", mu=exp_mu, observed=y_data)

        idata = pm.sample(
           tune=args.tune,
           draws=args.draws,
           chains=1,
           step=[
               pmb.PGBART([mu], batch=tuple(args.batch), num_particles=args.particles)
           ],
           random_seed=RANDOM_SEED,
        )

<<<<<<< HEAD
    #     step = pmb.PGBART([mu], batch=tuple(args.batch), num_particles=args.particles)

    # for i in range(1500):
    #     sum_trees, stats = step.astep(i)
    #     print(f"iter: {i}, time: {stats[0].get('time')}")

    # print(idata.posterior["mu"] )

    _, ax = plt.subplots(figsize=(10, 6))
    rates = idata.posterior["exp_mu"] / 4
    rate_mean = rates.mean(dim=["draw", "chain"])
    ax.plot(x_centers, rate_mean, "w", lw=3)
    ax.plot(x_centers, y_data / 4, "k.")
    az.plot_hdi(x_centers, rates, smooth=False)
    az.plot_hdi(x_centers, rates, hdi_prob=0.5, smooth=False, plot_kwargs={"alpha": 0})
    ax.plot(coal, np.zeros_like(coal) - 0.5, "k|")
    ax.set_xlabel("years")
    ax.set_ylabel("rate")
    plt.show()
=======
    for i in range(3_000):
        sum_trees, stats = step.astep(i)
        print(f"iter: {i}, time: {stats[0].get('time')}")
>>>>>>> a445379b

def main(args):

    if args.model == "coal":
        test_coal(args)
    elif args.model == "bikes":
        test_bikes(args)
    elif args.model == "propensity":
        test_propensity(args)
    else:
        raise TypeError("Invalid model argument passed.")


if __name__ == "__main__":
    parser = argparse.ArgumentParser()
    parser.add_argument("--model", type=str, default="coal", help="Model name")
    parser.add_argument("--trees", type=int, default=50, help="Number of trees")
    parser.add_argument("--particles", type=int, default=20, help="Number of particles")
    parser.add_argument("--tune", type=int, default=1000, help="Number of tuning steps")
    parser.add_argument("--draws", type=int, default=1000, help="Number of draws")
    parser.add_argument("--batch", nargs="+", default=(1.0, 1.0), type=float)
    args = parser.parse_args()
    main(args)<|MERGE_RESOLUTION|>--- conflicted
+++ resolved
@@ -88,14 +88,11 @@
            random_seed=RANDOM_SEED,
         )
 
-<<<<<<< HEAD
     #     step = pmb.PGBART([mu], batch=tuple(args.batch), num_particles=args.particles)
 
     # for i in range(1500):
     #     sum_trees, stats = step.astep(i)
     #     print(f"iter: {i}, time: {stats[0].get('time')}")
-
-    # print(idata.posterior["mu"] )
 
     _, ax = plt.subplots(figsize=(10, 6))
     rates = idata.posterior["exp_mu"] / 4
@@ -108,11 +105,7 @@
     ax.set_xlabel("years")
     ax.set_ylabel("rate")
     plt.show()
-=======
-    for i in range(3_000):
-        sum_trees, stats = step.astep(i)
-        print(f"iter: {i}, time: {stats[0].get('time')}")
->>>>>>> a445379b
+    
 
 def main(args):
 

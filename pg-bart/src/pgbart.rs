//! Functions that implement the BART Particle Gibbs initialization and update step.
//!
//! Functions that do Particle Gibbs steps operate by taking as input a PgBartState
//! struct, and then iterate (step) on this PgBartState.
#![allow(non_snake_case)]

use core::f64;
use std::collections::HashSet;

use ndarray::Array1;
use rand::distributions::WeightedIndex;
use rand::{thread_rng, Rng};
use rand_distr::{Distribution, Normal, Uniform};

use crate::data::PyData;
use crate::math::{normalized_cumsum, RunningStd};
use crate::ops::{Response, TreeSamplingOps};
use crate::particle::Particle;
use crate::split_rules::SplitRuleType;

/// PgBartSetting are used to initialize a new PgBartState
///
/// `split_rules` is a vector of `SplitRuleType` enum variants as the user
/// may pass different split rule types.
pub struct PgBartSettings {
    pub n_trees: usize,
    pub n_particles: usize,
    pub alpha: f64,
    pub beta: f64,
    pub leaf_sd: f64,
    pub batch: (f64, f64),
    pub init_alpha_vec: Vec<f64>,
    pub response: Response,
    pub split_rules: Vec<SplitRuleType>,
}

impl PgBartSettings {
    #[allow(clippy::too_many_arguments)]
    pub fn new(
        n_trees: usize,
        n_particles: usize,
        alpha: f64,
        beta: f64,
        leaf_sd: f64,
        batch: (f64, f64),
        init_alpha_vec: Vec<f64>,
        response: Response,
        split_rules: Vec<SplitRuleType>,
    ) -> Self {
        Self {
            n_trees,
            n_particles,
            alpha,
            beta,
            leaf_sd,
            batch,
            init_alpha_vec,
            response,
            split_rules,
        }
    }
}

/// PgBartState is the main entry point of the Particle-Gibbs sampler
/// for Bayesian Additive Regression Trees (BART).
pub struct PgBartState {
    pub data: Box<dyn PyData>,
    pub params: PgBartSettings,
    pub tree_ops: TreeSamplingOps,
    pub predictions: Array1<f64>,
    pub particles: Vec<Particle>,
    pub variable_inclusion: Vec<i32>,
    pub tune: bool,
    pub tuning_stats: RunningStd,
    pub lower: usize, // lower manages tree ids during tuning and drawing phases
    pub iter: usize,
}

impl PgBartState {
    /// Creates a `PgBartState` with the given `PgBartSettings` and `PyData`.
    ///
    /// # Examples
    ///
    /// ```
    /// // data is ExternalData from the Python user
    /// let data = Box::new(data);
    /// // PgBartSettings are passed from the Python user
    /// let params = PgBartSettings::new(
    ///     n_trees,
    ///     n_particles,
    ///     alpha,
    ///     batch,
    ///     split_prior.to_vec().unwrap(),
    ///     response,
    ///     );
    /// let state = PgBartState::new(params, data);
    /// ```
    pub fn new(params: PgBartSettings, data: Box<dyn PyData>) -> Self {
        let X = data.X();
        let y = data.y();

        let m = params.n_trees as f64;
        let mu = y.mean().unwrap();
        let leaf_value = mu / m;
        let predictions = Array1::from_elem(y.len(), mu);
        let variable_inclusion = vec![0; X.ncols()];

        // Particles can grow (mutate)
        let particles = (0..params.n_trees)
            .map(|_| Particle::new(leaf_value, X.nrows()))
            .collect();

        // Tree sampling operations
        let alpha_vec: Vec<f64> = params.init_alpha_vec.clone();
        let splitting_probs: Vec<f64> = normalized_cumsum(&alpha_vec);

        let tree_ops = TreeSamplingOps {
            alpha_vec,
            splitting_probs,
            alpha: params.alpha,
            beta: params.beta,
            normal: Normal::new(0.0, 1.0).unwrap(),
            uniform: Uniform::new(0.0, 1.0),
        };

        Self {
            data,
            params,
            tree_ops,
            predictions,
            particles,
            variable_inclusion,
            tune: true,
            tuning_stats: RunningStd::new(X.nrows()),
            lower: 0,
            iter: 0,
        }
    }

    /// Runs the Particle Gibbs sampler sequentially for `M` iterations where `M` is the number
    /// of trees.
    ///
    /// A single step will initialize a set of particles `N`, of which one will replace the
    /// current tree `M_i`. To decide which particle will replace the current tree, the `N`
    /// particles are grown until the probability of a leaf node expanding is less than a
    /// random value in the interval [0, 1].
    ///
    /// The grown particles are then resampled according to their log-likelihood, of which
    /// one is selected to replace the current tree `M_i`.
    pub fn step(&mut self) {
        // At each step, reset variable inclusion counter to zero
        self.variable_inclusion.fill(0);

        // Logic for determining how many trees to update in a batch given tuning and the
        // batch size
        let batch_size = if self.tune {
            (self.params.n_trees as f64 * self.params.batch.0).ceil() as usize
        } else {
            (self.params.n_trees as f64 * self.params.batch.1).ceil() as usize
        };

        // Determine tree_ids based on tuning status
        let upper = (self.lower + batch_size).min(self.params.n_trees);
        // Determine range of tree_ids based on tuning status
        let tree_ids = self.lower..upper;
        self.lower = if upper < self.params.n_trees {
            upper
        } else {
            0
        };

        let mu = self.data.y().mean().unwrap();

        // Process each tree using iterators
        tree_ids.for_each(|tree_id| {
            self.iter += 1;

            // Get the selected particle (tree) and compute predictions without it
            let selected_particle = &self.particles[tree_id];
            let old_predictions = selected_particle.predict(&self.data.X());
            let predictions_minus_old = &self.predictions - &old_predictions;

            // Initialize local particles
            let mut local_particles = self.initialize_particles(&old_predictions, mu);

            // Grow particles until all are finished
            while local_particles
                .iter()
                .skip(1)
                .any(|particle| !particle.finished())
            {
                local_particles.iter_mut().skip(1).for_each(|particle| {
                    if particle.grow(&self.data.X(), self) {
                        self.update_weight(particle, &predictions_minus_old);
                    }
                });

                // Normalize log-likelihood and resample particles
                let normalized_weights = self.normalize_weights(&local_particles[1..]);
                local_particles =
                    self.resample_particles(&mut local_particles, &normalized_weights);
            }

            // Normalize weights again and select a particle to replace the current tree
            let normalized_weights = self.normalize_weights(&local_particles);
            let new_particle = self.select_particle(&mut local_particles, &normalized_weights);

            // Update the sum of trees with the new particle's predictions
            let new_particle_preds = &new_particle.predict(&self.data.X());
<<<<<<< HEAD
            self.predictions = predictions_minus_old + new_particle_preds;

=======
            let updated_preds = predictions_minus_old + new_particle_preds;

            // During tuning, update feature split probability and leaf standard deviation
>>>>>>> 62cacef7
            if self.tune {
                if self.iter > self.params.n_trees {
                    self.update_splitting_probability(&new_particle);
                }

                if self.iter > 2 {
                    self.params.leaf_sd = self.tuning_stats.update(&new_particle_preds.to_vec());
                } else {
                    // Update tuning statistics without assigning a new leaf standard deviation
                    self.tuning_stats.update(&new_particle_preds.to_vec());
                }
            } else {
                self.update_variable_inclusion(&new_particle);
            }

            // Replace the current tree with the new particle
            self.particles[tree_id] = new_particle;
        });
    }

    /// Generate an initial set of particles for _this_ tree.
    fn initialize_particles(&self, sum_trees_noi: &Array1<f64>, mu: f64) -> Vec<Particle> {
        let X = self.data.X();
        let leaf_value = mu / (self.params.n_trees as f64);

        // Create a new vector of Particles with the same ParticleParams passed to
        // PgBartState::new()
        let particles: Vec<Particle> = (0..self.params.n_particles)
            .map(|i| {
                let mut particle = Particle::new(leaf_value, X.nrows());

                if i == 0 {
                    self.update_weight(&mut particle, sum_trees_noi);
                }

                particle
            })
            .collect();

        particles
    }

    /// Update the weight (log-likelihood) of a Particle.
    fn update_weight(&self, particle: &mut Particle, local_preds: &Array1<f64>) {
        // To update the weight, the grown Particle first needs to make predictions
        let preds = local_preds + &particle.predict(&self.data.X());
        let log_likelihood = self.data.evaluate_logp(preds);

        particle.weight.set(log_likelihood);
    }

    /// Normalize Particle weights to be between [0, 1] using the Softmax function.
    ///
    /// The Softmax function is implemented using the log-sum-exp trick to ensure
    /// the normalization of particle weights is numerically stable.
    fn normalize_weights(&self, particles: &[Particle]) -> Vec<f64> {
        // Skip the first particle
        let log_weights: Vec<f64> = particles.iter().map(|p| p.weight.log_w).collect();

        let max_log_weight = log_weights
            .iter()
            .cloned()
            .fold(f64::NEG_INFINITY, f64::max);

        let exp_shifted: Vec<f64> = log_weights
            .iter()
            .map(|&w| (w - max_log_weight).exp())
            .collect();

        let sum_exp: f64 = exp_shifted.iter().sum();

        exp_shifted.iter().map(|&w| w / sum_exp).collect()
    }

    /// Systematic resampling to sample new Particles.
    fn resample_particles(&self, particles: &mut Vec<Particle>, weights: &[f64]) -> Vec<Particle> {
        let num_particles = particles.len();

        // Pre-allocate memory for the resampled particles
        let mut resampled_particles = Vec::with_capacity(num_particles);

        // Retain the first particle
        resampled_particles.push(particles[0].clone());

        // Get resampled indices
        let resampled_indices = self
            .systematic_resample(&weights, num_particles - 1)
            .into_iter()
            .map(|idx| idx + 1) // Shift indices to skip the first particle
            .collect::<Vec<_>>();

        let mut seen = HashSet::new();
        for idx in resampled_indices {
            if seen.contains(&idx) {
                // Clone if the particle has already been used
                resampled_particles.push(particles[idx].clone());
            } else {
                // Borrow directly if the particle has not been used
                resampled_particles.push(particles[idx].clone());
                seen.insert(idx);
            }
        }

        resampled_particles
    }

    /// Systematic resampling using weights and number of particles to return
    /// indices of the Particles.
    ///
    /// Note: adapted from https://github.com/nchopin/particles
    fn systematic_resample(&self, weights: &[f64], num_samples: usize) -> Vec<usize> {
        // Generate a uniform random number and use it to create evenly spaced points
        let mut rng = rand::thread_rng();
        let u = rng.gen::<f64>() / num_samples as f64;

        let cumulative_sum = weights
            .iter()
            .scan(0.0, |acc, &x| {
                *acc += x;
                Some(*acc)
            })
            .collect::<Vec<f64>>();

        // Find the indices where the cumulative sum exceeds the evenly spaced points
        let mut indices = Vec::with_capacity(num_samples);
        let mut j = 0;
        for i in 0..num_samples {
            while j < cumulative_sum.len() && cumulative_sum[j] < u + i as f64 / num_samples as f64
            {
                j += 1;
            }
            indices.push(j);
        }

        indices
    }

    /// Sample a Particle proportional to its weight.
    fn select_particle(&self, particles: &mut Vec<Particle>, weights: &[f64]) -> Particle {
        let mut rng = thread_rng();
        let dist = WeightedIndex::new(weights).unwrap();
        let index = dist.sample(&mut rng);

        // Remove and return the selected particle, transferring ownership
        particles.swap_remove(index)
    }

    /// Updates the probabilities of sampling each covariate if in the tuning phase
    fn update_splitting_probability(&mut self, particle: &Particle) {
        self.tree_ops.splitting_probs = normalized_cumsum(&self.tree_ops.alpha_vec);

        particle.tree.feature.iter().for_each(|&idx| {
            if let Some(alpha) = self.tree_ops.alpha_vec.get_mut(idx) {
                *alpha += 1.0;
            }
        });
    }

    pub fn update_variable_inclusion(&mut self, particle: &Particle) {
        particle.tree.feature.iter().for_each(|&idx| {
            self.variable_inclusion[idx] += 1;
        });
    }

    /// Returns variable inclusion counter.
    pub fn variable_inclusion(&self) -> &Vec<i32> {
        &self.variable_inclusion
    }

    /// Returns a borrowed reference to predictions (sum of trees).
    pub fn predictions(&self) -> &Array1<f64> {
        &self.predictions
    }
}<|MERGE_RESOLUTION|>--- conflicted
+++ resolved
@@ -207,14 +207,9 @@
 
             // Update the sum of trees with the new particle's predictions
             let new_particle_preds = &new_particle.predict(&self.data.X());
-<<<<<<< HEAD
             self.predictions = predictions_minus_old + new_particle_preds;
 
-=======
-            let updated_preds = predictions_minus_old + new_particle_preds;
-
             // During tuning, update feature split probability and leaf standard deviation
->>>>>>> 62cacef7
             if self.tune {
                 if self.iter > self.params.n_trees {
                     self.update_splitting_probability(&new_particle);
